--- conflicted
+++ resolved
@@ -169,16 +169,11 @@
             SmemLayoutK{}(_, _, _0{}),
             select<1, 2>(TileShape_MNK{}),
             size<0>(ClusterShape{})); // mcast along M mode for this N load, if any
-<<<<<<< HEAD
 	auto gmemLayoutVFp16 = args.shape_K;
         auto gmemLayoutVFp8 = select<1, 0, 2, 3>(gmemLayoutVFp16);
         auto gmemLayoutV = cute::conditional_return<is_same_v<Element, cutlass::float_e4m3_t>>(gmemLayoutVFp8, gmemLayoutVFp16);
-        Tensor mV = make_tensor(make_gmem_ptr(args.ptr_V), gmemLayoutV, args.stride_V);
+        Tensor mV = make_tensor(make_gmem_ptr(args.ptr_V), gmemLayoutV, args.layout_V.stride());
         TMA_V tma_load_V = make_tma_copy(
-=======
-        Tensor mV = make_tensor(make_gmem_ptr(args.ptr_V), args.layout_V);
-        TMA_KV tma_load_V = make_tma_copy(
->>>>>>> 59594f2a
             GmemTiledCopyKV{},
             mV,
             SmemLayoutV{}(_, _, _0{}),
@@ -237,18 +232,12 @@
         Tensor sK = make_tensor(make_smem_ptr(shared_storage.smem_k.data()), SmemLayoutK{});
         Tensor sV = make_tensor(make_smem_ptr(shared_storage.smem_v.data()), SmemLayoutV{});
 
-<<<<<<< HEAD
-        Tensor mQ = mainloop_params.tma_load_Q.get_tma_tensor(mainloop_params.shape_Q);
-        Tensor mK = mainloop_params.tma_load_K.get_tma_tensor(mainloop_params.shape_K);
+        Tensor mQ = mainloop_params.tma_load_Q.get_tma_tensor(mainloop_params.layout_Q.shape());
+        Tensor mK = mainloop_params.tma_load_K.get_tma_tensor(mainloop_params.layout_K.shape());
 	auto gmemLayoutVFp16 = mainloop_params.shape_K;
         auto gmemLayoutVFp8 = select<1, 0, 2, 3>(gmemLayoutVFp16);
         auto gmemLayoutV = cute::conditional_return<is_same_v<Element, cutlass::float_e4m3_t>>(gmemLayoutVFp8, gmemLayoutVFp16);
         Tensor mV = mainloop_params.tma_load_V.get_tma_tensor(gmemLayoutV);
-=======
-        Tensor mQ = mainloop_params.tma_load_Q.get_tma_tensor(mainloop_params.layout_Q.shape());
-        Tensor mK = mainloop_params.tma_load_K.get_tma_tensor(mainloop_params.layout_K.shape());
-        Tensor mV = mainloop_params.tma_load_V.get_tma_tensor(mainloop_params.layout_V.shape());
->>>>>>> 59594f2a
 
         auto [m_block, bidh, bidb] = block_coord;
         int bidh_kv = mainloop_params.qhead_per_khead_divmod.divide(bidh);
@@ -257,7 +246,7 @@
         uint32_t block_rank_in_cluster = cute::block_rank_in_cluster();
         constexpr uint32_t cluster_shape_x = get<0>(ClusterShape());
         uint2 cluster_local_block_id = {block_rank_in_cluster % cluster_shape_x, block_rank_in_cluster / cluster_shape_x};
-<<<<<<< HEAD
+
         Tensor gQ = local_tile(mQ(_, _, bidh, bidb), select<0, 2>(TileShape_MNK{}), make_coord(m_block, _0{}));  // (M, K)
         Tensor gK = local_tile(mK(_, _, bidh_kv, bidb), select<1, 2>(TileShape_MNK{}), make_coord(_, _0{}));  // (N, K, _)
         Tensor gV = local_tile(mV(_, _, bidh_kv, bidb), TileShapeV{}, cute::conditional_return<is_same_v<Element, cutlass::float_e4m3_t>>(make_coord(_0{}, _), make_coord(_, _0{})));  // (N, K, _)
@@ -278,15 +267,13 @@
 	   print ("\n");
            print (gmemLayoutVFp16);
 	}
-#endif
-=======
-        Tensor gQ = seqlen_traits_q.get_local_tile_tensor(
-            mQ, select<0, 2>(TileShape_MNK{}), bidh, bidb)(_, _, m_block);  // (M, K)
-        Tensor gK = seqlen_traits_k.get_local_tile_tensor(
-            mK, select<1, 2>(TileShape_MNK{}), bidh_kv, bidb);  // (N, K, _)
-        Tensor gV = seqlen_traits_k.get_local_tile_tensor(
-            mV, select<1, 2>(TileShape_MNK{}), bidh_kv, bidb);  // (N, K, _)
->>>>>>> 59594f2a
+
+        // Tensor gQ = seqlen_traits_q.get_local_tile_tensor(
+        //     mQ, select<0, 2>(TileShape_MNK{}), bidh, bidb)(_, _, m_block);  // (M, K)
+        // Tensor gK = seqlen_traits_k.get_local_tile_tensor(
+        //     mK, select<1, 2>(TileShape_MNK{}), bidh_kv, bidb);  // (N, K, _)
+        // Tensor gV = seqlen_traits_k.get_local_tile_tensor(
+        //     mV, select<1, 2>(TileShape_MNK{}), bidh_kv, bidb);  // (N, K, _)
 
         Tensor sQ_x = make_tensor(sQ.data(), make_layout(sQ.layout(), Layout<_1>{}));
         Tensor gQ_x = make_tensor(gQ.data(), make_layout(gQ.layout(), Layout<_1>{}));
